import { entityMasterService, TeamEntity, PlayerEntity } from '../services/entityMasterService.js';
import { backgroundEntityService } from '../services/backgroundEntityService.js';
<<<<<<< HEAD
import { TeamEntity, PlayerEntity } from 'shared/types';
=======
>>>>>>> dad0e5aa

export interface TtlCheckResult {
  shouldRefresh: boolean;
  entity: TeamEntity | PlayerEntity | null;
  isNewEntity: boolean;
}

/**
 * Unified TTL checking and refresh scheduling for all entity types
 * Follows DRY principles by centralizing TTL logic across all routes
 */
export class EntityTtlHelper {

  /**
   * Check TTL for a team and schedule refresh if needed
   */
  static async checkTeamTtl(teamId: string): Promise<TtlCheckResult> {
    const entity = await entityMasterService.getTeam(teamId);
    const shouldRefresh = this.isRefreshNeeded(entity);

    return {
      shouldRefresh,
      entity,
      isNewEntity: entity === null
    };
  }

  /**
   * Check TTL for a player and schedule refresh if needed
   */
  static async checkPlayerTtl(playerId: string): Promise<TtlCheckResult> {
    const entity = await entityMasterService.getPlayer(playerId);
    const shouldRefresh = this.isRefreshNeeded(entity);

    return {
      shouldRefresh,
      entity,
      isNewEntity: entity === null
    };
  }

  /**
   * Schedule background refresh for a team if TTL check indicates it's needed
   */
  static async scheduleTeamRefreshIfNeeded(
    teamId: string,
    teamName: string,
    ttlResult: TtlCheckResult
  ): Promise<void> {
    if (ttlResult.shouldRefresh) {
      await backgroundEntityService.scheduleEntityRefresh(teamId, 'team', teamName, 'normal')
        .catch(error => {
          console.error(`Failed to schedule team refresh for ${teamId}:`, error);
        });
    }
  }

  /**
   * Schedule background refresh for a player if TTL check indicates it's needed
   */
  static async schedulePlayerRefreshIfNeeded(
    playerId: string,
    playerName: string,
    ttlResult: TtlCheckResult,
    teamName?: string,
    teamId?: string
  ): Promise<void> {
    if (ttlResult.shouldRefresh) {
      // If new player, add stub first
      if (ttlResult.isNewEntity) {
        await entityMasterService.addPlayerStub(playerId, playerName, teamName, teamId);
      }

      // Schedule background refresh
      await backgroundEntityService.scheduleEntityRefresh(playerId, 'player', playerName, 'normal')
        .catch(error => {
          console.error(`Failed to schedule player refresh for ${playerId}:`, error);
        });
    }
  }

  /**
   * Complete workflow: check TTL and schedule refresh for team
   */
  static async checkAndScheduleTeamRefresh(teamId: string, teamName: string): Promise<TtlCheckResult> {
    const ttlResult = await this.checkTeamTtl(teamId);
    await this.scheduleTeamRefreshIfNeeded(teamId, teamName, ttlResult);
    return ttlResult;
  }

  /**
   * Complete workflow: check TTL and schedule refresh for player
   */
  static async checkAndSchedulePlayerRefresh(
    playerId: string,
    playerName: string,
    teamName?: string,
    teamId?: string
  ): Promise<TtlCheckResult> {
    const ttlResult = await this.checkPlayerTtl(playerId);
    await this.schedulePlayerRefreshIfNeeded(playerId, playerName, ttlResult, teamName, teamId);
    return ttlResult;
  }

  /**
   * Private helper: determine if entity needs refresh based on TTL
   */
  private static isRefreshNeeded(entity: TeamEntity | PlayerEntity | null): boolean {
    if (!entity) {
      return true; // New entity needs refresh
    }

    try {
      if (!entity.ttl) return true;
      const now = new Date();
      const ttlDate = new Date(entity.ttl);
      return now > ttlDate; // Expired entities need refresh
    } catch (error) {
      return true; // Invalid TTL, treat as expired
    }
  }
}<|MERGE_RESOLUTION|>--- conflicted
+++ resolved
@@ -1,9 +1,5 @@
 import { entityMasterService, TeamEntity, PlayerEntity } from '../services/entityMasterService.js';
 import { backgroundEntityService } from '../services/backgroundEntityService.js';
-<<<<<<< HEAD
-import { TeamEntity, PlayerEntity } from 'shared/types';
-=======
->>>>>>> dad0e5aa
 
 export interface TtlCheckResult {
   shouldRefresh: boolean;
