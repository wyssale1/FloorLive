import { SwissUnihockeyApiClient } from './swissUnihockeyApi.js';
<<<<<<< HEAD
import { entityMasterService } from './entityMasterService.js';
import { TeamEntity, PlayerEntity } from 'shared/types';
=======
import { entityMasterService, TeamEntity, PlayerEntity } from './entityMasterService.js';
>>>>>>> dad0e5aa

interface UpdateJob {
  id: string;
  type: 'team' | 'player';
  entityId: string;
  name: string;
  priority: 'high' | 'normal' | 'low';
  retries: number;
  maxRetries: number;
  scheduledAt: Date;
}

export class BackgroundEntityService {
  private readonly apiClient: SwissUnihockeyApiClient;
  private readonly updateQueue: UpdateJob[] = [];
  private isProcessing = false;
  private readonly MAX_CONCURRENT_JOBS = 3;
  private readonly RETRY_DELAY_MS = 5000; // 5 seconds
  private readonly API_DELAY_MS = 500; // 500ms between API calls
  private runningJobs = 0;

  constructor() {
    this.apiClient = new SwissUnihockeyApiClient();
  }

  async scheduleEntityRefresh(entityId: string, entityType: 'team' | 'player', name: string, priority: 'high' | 'normal' | 'low' = 'normal'): Promise<void> {
    const jobId = `${entityType}_${entityId}_${Date.now()}`;

    // Check if entity is already queued
    const existingJob = this.updateQueue.find(job =>
      job.entityId === entityId && job.type === entityType
    );

    if (existingJob) {
      return;
    }

    const job: UpdateJob = {
      id: jobId,
      type: entityType,
      entityId,
      name,
      priority,
      retries: 0,
      maxRetries: 3,
      scheduledAt: new Date()
    };

    // Insert job based on priority
    if (priority === 'high') {
      this.updateQueue.unshift(job);
    } else {
      this.updateQueue.push(job);
    }


    // Start processing if not already running
    if (!this.isProcessing) {
      this.processQueue();
    }
  }

  async scheduleExpiredEntitiesRefresh(): Promise<{teamsScheduled: number, playersScheduled: number}> {
    try {
      const [expiredTeams, expiredPlayers] = await Promise.all([
        entityMasterService.getExpiredTeams(),
        entityMasterService.getExpiredPlayers()
      ]);

      // Schedule team refreshes
      for (const team of expiredTeams) {
        await this.scheduleEntityRefresh(team.id, 'team', team.name, 'normal');
      }

      // Schedule player refreshes
      for (const player of expiredPlayers) {
        await this.scheduleEntityRefresh(player.id, 'player', player.name, 'normal');
      }

      if (expiredTeams.length > 0 || expiredPlayers.length > 0) {
        console.log(`Scheduled refresh for ${expiredTeams.length} expired teams and ${expiredPlayers.length} expired players`);
      }

      return {
        teamsScheduled: expiredTeams.length,
        playersScheduled: expiredPlayers.length
      };
    } catch (error) {
      console.error('❌ Failed to schedule expired entities refresh:', error);
      return { teamsScheduled: 0, playersScheduled: 0 };
    }
  }

  private async processQueue(): Promise<void> {
    if (this.isProcessing) return;

    this.isProcessing = true;

    while (this.updateQueue.length > 0 && this.runningJobs < this.MAX_CONCURRENT_JOBS) {
      const job = this.updateQueue.shift();
      if (job) {
        this.runningJobs++;
        this.processJob(job)
          .then(() => {
            this.runningJobs--;
          })
          .catch((error) => {
            console.error(`Job ${job.id} failed:`, error);
            this.runningJobs--;
          });

        // Add delay between starting jobs to avoid overwhelming API
        if (this.updateQueue.length > 0) {
          await new Promise(resolve => setTimeout(resolve, this.API_DELAY_MS));
        }
      }
    }

    // Wait for all jobs to complete
    while (this.runningJobs > 0) {
      await new Promise(resolve => setTimeout(resolve, 100));
    }

    this.isProcessing = false;
  }

  private async processJob(job: UpdateJob): Promise<void> {
    try {
      if (job.type === 'team') {
        await this.refreshTeam(job.entityId, job.name);
      } else {
        await this.refreshPlayer(job.entityId, job.name);
      }
    } catch (error) {
      console.error(`Failed to refresh ${job.type}:${job.entityId} (${job.name}):`, error);

      // Retry logic
      if (job.retries < job.maxRetries) {
        job.retries++;

        // Add back to queue with delay
        setTimeout(() => {
          this.updateQueue.push(job);
          if (!this.isProcessing) {
            this.processQueue();
          }
        }, this.RETRY_DELAY_MS * job.retries); // Exponential backoff
      } else {
        console.error(`Max retries exceeded for ${job.type}:${job.entityId} (${job.name})`);
      }
    }
  }

  private async refreshTeam(teamId: string, teamName: string): Promise<void> {
    try {
      // Fetch fresh team data from API
      const teamData = await this.apiClient.getTeamDetails(teamId);

      if (!teamData) {
        throw new Error(`Team ${teamId} not found in API`);
      }

      // Extract league information
      let league: string | undefined;
      if ((teamData as any).competitions && Array.isArray((teamData as any).competitions)) {
        const competitions = (teamData as any).competitions;
        if (competitions.length > 0) {
          league = competitions[0].name || competitions[0].league;
        }
      }

      // Update master registry
      await entityMasterService.addOrUpdateTeam(
        teamId,
        (teamData as any).name || teamName,
        league
      );

    } catch (error) {
      console.error(`Failed to refresh team ${teamId}:`, error);
      throw error;
    }
  }

  private async refreshPlayer(playerId: string, playerName: string): Promise<void> {
    try {
      // Fetch fresh player data from API
      const playerData = await this.apiClient.getPlayerDetails(playerId);

      if (!playerData) {
        throw new Error(`Player ${playerId} not found in API`);
      }

      // Extract team information
      let teamName: string | undefined;
      let teamId: string | undefined;

      if ((playerData as any).club) {
        teamName = (playerData as any).club.name;
        teamId = (playerData as any).club.id;
      } else if ((playerData as any).currentSeason) {
        teamName = (playerData as any).currentSeason.team;
      }

      // Update master registry
      await entityMasterService.addOrUpdatePlayer(
        playerId,
        (playerData as any).name || playerName,
        teamName,
        teamId
      );

    } catch (error) {
      console.error(`Failed to refresh player ${playerId}:`, error);
      throw error;
    }
  }

  // High-level trigger for user-initiated refreshes
  async triggerEntityRefresh(entityId: string, entityType: 'team' | 'player', name: string): Promise<void> {
    await this.scheduleEntityRefresh(entityId, entityType, name, 'high');
  }

  // Batch operations for efficient bulk updates
  async scheduleBulkTeamRefresh(teamIds: string[]): Promise<void> {
    for (const teamId of teamIds) {
      const team = await entityMasterService.getTeam(teamId);
      const name = team?.name || `Team ${teamId}`;
      await this.scheduleEntityRefresh(teamId, 'team', name, 'normal');
    }
  }

  async scheduleBulkPlayerRefresh(playerIds: string[]): Promise<void> {
    for (const playerId of playerIds) {
      const player = await entityMasterService.getPlayer(playerId);
      const name = player?.name || `Player ${playerId}`;
      await this.scheduleEntityRefresh(playerId, 'player', name, 'normal');
    }
  }

  // Queue status and monitoring
  getQueueStatus(): {
    queueLength: number;
    runningJobs: number;
    isProcessing: boolean;
    upcomingJobs: Array<{
      id: string;
      type: string;
      entityId: string;
      name: string;
      priority: string;
      retries: number;
    }>;
  } {
    return {
      queueLength: this.updateQueue.length,
      runningJobs: this.runningJobs,
      isProcessing: this.isProcessing,
      upcomingJobs: this.updateQueue.slice(0, 10).map(job => ({
        id: job.id,
        type: job.type,
        entityId: job.entityId,
        name: job.name,
        priority: job.priority,
        retries: job.retries
      }))
    };
  }

  // Auto-refresh scheduler - call this periodically
  async schedulePeriodicRefresh(): Promise<void> {
    console.log(`🔄 Running periodic entity refresh check...`);

    try {
      const result = await this.scheduleExpiredEntitiesRefresh();

      if (result.teamsScheduled === 0 && result.playersScheduled === 0) {
        console.log(`✅ No expired entities found - all up to date`);
      } else {
        console.log(`📅 Scheduled periodic refresh: ${result.teamsScheduled} teams, ${result.playersScheduled} players`);
      }
    } catch (error) {
      console.error('❌ Periodic refresh scheduling failed:', error);
    }
  }
}

// Singleton instance
export const backgroundEntityService = new BackgroundEntityService();<|MERGE_RESOLUTION|>--- conflicted
+++ resolved
@@ -1,10 +1,5 @@
 import { SwissUnihockeyApiClient } from './swissUnihockeyApi.js';
-<<<<<<< HEAD
-import { entityMasterService } from './entityMasterService.js';
-import { TeamEntity, PlayerEntity } from 'shared/types';
-=======
 import { entityMasterService, TeamEntity, PlayerEntity } from './entityMasterService.js';
->>>>>>> dad0e5aa
 
 interface UpdateJob {
   id: string;
